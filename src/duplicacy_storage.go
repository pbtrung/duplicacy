--- conflicted
+++ resolved
@@ -18,8 +18,6 @@
 
 	"golang.org/x/crypto/ssh"
 	"golang.org/x/crypto/ssh/agent"
-
-	"github.com/NebulousLabs/Sia/node/api"
 )
 
 type Storage interface {
@@ -598,21 +596,6 @@
 		}
 		SavePassword(preference, "hubic_token", tokenFile)
 		return hubicStorage
-<<<<<<< HEAD
-	} else if matched[1] == "sia" {
-		// sia://localhost:9980/test
-		// matched[1]: sia
-		// matched[2]:
-		// matched[3]: localhost:9980
-		// matched[4]: /test
-		// matched[5]: test
-		siaStorage, err := CreateSIAStorage(matched[5], api.NewClient(matched[3], ""))
-		if err != nil {
-			LOG_ERROR("STORAGE_CREATE", "Failed to load the Sia storage at %s: %v", storageURL, err)
-			return nil
-		}
-		return siaStorage
-=======
 	} else if matched[1] == "swift" {
 		prompt := fmt.Sprintf("Enter the OpenStack Swift key:")
 		key := GetPassword(preference, "swift_key", prompt, true, resetPassword)
@@ -623,7 +606,6 @@
 		}
 		SavePassword(preference, "swift_key", key)
 		return swiftStorage
->>>>>>> b1c1b479
 	} else {
 		LOG_ERROR("STORAGE_CREATE", "The storage type '%s' is not supported", matched[1])
 		return nil
